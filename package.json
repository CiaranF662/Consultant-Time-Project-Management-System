{
  "name": "consultant-time-project-management-system",
  "version": "0.1.0",
  "private": true,
  "scripts": {
    "dev": "next dev",
    "build": "next build",
    "start": "next start",
    "lint": "next lint"
  },
  "dependencies": {
    "@next-auth/prisma-adapter": "^1.0.7",
    "@prisma/client": "^6.13.0",
    "@radix-ui/react-accordion": "^1.2.12",
    "@radix-ui/react-alert-dialog": "^1.1.15",
    "@radix-ui/react-aspect-ratio": "^1.1.7",
    "@radix-ui/react-avatar": "^1.1.10",
    "@radix-ui/react-checkbox": "^1.3.3",
    "@radix-ui/react-dialog": "^1.1.15",
    "@radix-ui/react-dropdown-menu": "^2.1.16",
    "@radix-ui/react-label": "^2.1.7",
    "@radix-ui/react-navigation-menu": "^1.2.14",
    "@radix-ui/react-separator": "^1.1.7",
    "@radix-ui/react-slot": "^1.2.3",
    "@radix-ui/react-tooltip": "^1.2.8",
    "@react-email/components": "^0.5.2",
    "@react-email/render": "^1.2.2",
    "@types/nodemailer": "^7.0.1",
    "axios": "^1.7.2",
    "bcrypt": "^6.0.0",
    "bcryptjs": "^3.0.2",
    "class-variance-authority": "^0.7.1",
    "clsx": "^2.1.1",
    "cmdk": "^1.1.1",
    "date-fns": "^4.1.0",
    "embla-carousel-react": "^8.6.0",
    "lucide-react": "^0.540.0",
    "next": "^15.4.7",
    "next-auth": "^4.24.7",
<<<<<<< HEAD
    "nodemailer": "^6.10.1",
=======
    "pg": "^8.16.3",
>>>>>>> 2a38c4b5
    "react": "^19.1.1",
    "react-day-picker": "^9.9.0",
    "react-dom": "^19.1.1",
    "react-icons": "^5.5.0",
    "react-router-dom": "^7.8.2",
    "recharts": "^3.1.2",
    "tailwind-merge": "^3.3.1",
    "zustand": "^5.0.8"
  },
  "devDependencies": {
    "@types/axios": "^0.14.0",
    "@types/bcrypt": "^5.0.2",
    "@types/node": "^20",
    "@types/react": "18.3.23",
    "@types/react-dom": "^18",
    "autoprefixer": "^10.4.21",
    "eslint": "^8",
    "eslint-config-next": "14.2.5",
    "postcss": "^8.5.6",
    "prisma": "^6.13.0",
    "tailwindcss": "^3.4.17",
    "ts-node": "^10.9.2",
    "typescript": "^5.9.2"
  },
  "prisma": {
    "seed": "ts-node --compiler-options {\"module\":\"CommonJS\"} prisma/seed.ts"
  }
}<|MERGE_RESOLUTION|>--- conflicted
+++ resolved
@@ -37,11 +37,7 @@
     "lucide-react": "^0.540.0",
     "next": "^15.4.7",
     "next-auth": "^4.24.7",
-<<<<<<< HEAD
-    "nodemailer": "^6.10.1",
-=======
     "pg": "^8.16.3",
->>>>>>> 2a38c4b5
     "react": "^19.1.1",
     "react-day-picker": "^9.9.0",
     "react-dom": "^19.1.1",
